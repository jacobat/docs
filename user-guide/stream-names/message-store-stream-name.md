--- conflicted
+++ resolved
@@ -17,14 +17,9 @@
 - The `stream_name` method for composing a stream name from its constituent parts
 - The `get_id` method for parsing a stream's ID from a stream name
 - The `get_ids` method for parsing a list of IDs from a stream name with a compound ID
-<<<<<<< HEAD
-- The `get_category` method for parsing a stream's category from a stream name
-- The `category?` predicate for determining whether a stream name is a category stream name
-=======
 - The `get_cardinal_id` method for parsing a stream's cardinal ID from a stream name
 - The `get_category` method for parsing a stream's category from a stream name
 - The `category?` predicate for determining whether a stream name is a category
->>>>>>> 9939e9e0
 - The `get_type` method for parsing a stream's category type from a stream name
 - The `get_types` method for parsing a list of category types from a stream name with a compound category types
 - The `get_entity_name` method for parsing a stream's entity name from a stream name
@@ -46,18 +41,12 @@
 | Name | Description | Type |
 | --- | --- | --- |
 | category | The stream's category name | String |
-<<<<<<< HEAD
-| id | ID or list of IDs of the entity represented by the stream | String or Array of Strings |
-| type | The stream's category type, if only one type | String |
-| types | The stream's list category types, if many types | Array of Strings |
-=======
 | stream_id | ID or list of IDs of the entity represented by the stream | String or Array of Strings |
 | cardinal_id | ID that is to be considered the first or primary ID of a stream with a compound ID | String |
 | id | ID or list of IDs of the entity represented by the stream (Alias for the `stream_id` parameter) | String or Array of Strings |
 | ids | ID or list of IDs of the entity represented by the stream (Alias for the `stream_id` parameter) | String or Array of Strings |
 | type | The stream's category type, if only one type | String or Array of Strings |
 | types | The stream's list category types, if many types | String or Array of Strings |
->>>>>>> 9939e9e0
 
 ``` ruby
 MessageStore::StreamName.stream_name('someEntity')
@@ -69,15 +58,12 @@
 MessageStore::StreamName.stream_name('someEntity', ['123', 'abc'])
 # => "someEntity-123+abc"
 
-<<<<<<< HEAD
-=======
 MessageStore::StreamName.stream_name('someEntity', cardinal_id: '123', id: 'abc')
 # => "someEntity-123+abc"
 
 MessageStore::StreamName.stream_name('someEntity', cardinal_id: '123', ids: ['abc', '789'])
 # => "someEntity-123+abc+789"
 
->>>>>>> 9939e9e0
 MessageStore::StreamName.stream_name('someEntity', '123', type: 'someType')
 # => "someEntity:someType-123"
 
@@ -127,8 +113,6 @@
 # => ['123', 'abc']
 ```
 
-<<<<<<< HEAD
-=======
 ## Get Cardinal ID from Stream Name
 
 ``` ruby
@@ -153,7 +137,6 @@
 # => '123'
 ```
 
->>>>>>> 9939e9e0
 ## Get Category from Stream Name
 
 ``` ruby
