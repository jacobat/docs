--- conflicted
+++ resolved
@@ -2,26 +2,9 @@
 
 Fixtures are pre-defined, reusable test abstractions. The fixtures provided by the Eventide toolkit bring a high level of ease, consistency, and guidance to testing the full extent of parts of a solution, including handlers, projections, writers, entities, and messages.
 
-<<<<<<< HEAD
-## TestBench
-
-Fixtures in Eventide are implemented using the TestBench test framework.
-
-Visit the TechBench website for more: [http://test-bench.software/](http://test-bench.software/)
-
-A fixture is just a plain old Ruby object that includes the TestBench API. By including the `TestBench::Fixture` module into a Ruby object, the object becomes an automated test, no different from a test script that a developer would write in a Ruby file. A fixture acquires all of the methods available to any TestBench test, including `context`, `test`, `assert`, `refute`, `assert_raises`, and `refute_raises`.
-
-## Eventide Fixtures
-
-The Eventide toolkit provides a comprehensive set of fixtures to facilitate and expedite the implementation of automated tests. The fixtures are grouped into three namespaces.
-
-- [`Messaging::Fixtures`](./messaging-fixtures.md)
-- [`EntityProjection::Fixtures`](./projection-fixtures.md)
-- [`Schema::Fixtures`](schema-fixtures.md)
-=======
 ## Included Fixtures
 
-The Eventide toolkit provides a comprehensive set of fixtures to facilitate and expedite the implementation of automated tests. The fixtures are grouped into three namespaces.
+The Eventide toolkit provides a comprehensive set of fixtures to facilitate and expedite the implementation of automated tests. The fixtures are grouped into three namespaces and libraries.
 
 - [`Messaging::Fixtures`](./messaging-fixtures.md)
 - [`EntityProjection::Fixtures`](./projection-fixtures.md)
@@ -31,7 +14,6 @@
 
 Fixtures in Eventide are implemented using the TestBench test framework.
 
-Visit the TechBench website for more: [http://test-bench.software/](http://test-bench.software/)
+A fixture is just a plain old Ruby object that includes the TestBench API. By including the `TestBench::Fixture` module into a Ruby object, the object becomes an automated test, no different from a test script that a developer would write in a Ruby file. A fixture acquires all of the methods available to any TestBench test, including `context`, `test`, `assert`, `refute`, `assert_raises`, and `refute_raises`.
 
-A fixture is just a plain old Ruby object that includes the TestBench API. By including the `TestBench::Fixture` module into a Ruby object, the object becomes an automated test, no different from a test script that a developer would write in a Ruby file. A fixture acquires all of the methods available to any TestBench test, including `context`, `test`, `assert`, `refute`, `assert_raises`, and `refute_raises`.
->>>>>>> 270b6856
+Visit the TechBench website for more: [http://test-bench.software/](http://test-bench.software/)